--- conflicted
+++ resolved
@@ -1,177 +1,161 @@
-package tinywasm
-
-import (
-	"fmt"
-	"os"
-	"path/filepath"
-	"strings"
-	"testing"
-)
-
-// Test for ShouldCompileToWasm method
-func TestShouldCompileToWasm(t *testing.T) {
-	// Setup test environment
-	rootDir := "test"
-	webDir := filepath.Join(rootDir, "wasmTest")
-	defer os.RemoveAll(webDir)
-
-	// modules support removed; tests operate on webDir directly
-	var logMessages []string
-	config := &Config{
-		WebFilesRootRelative: webDir,
-		WebFilesSubRelative:  "public",
-<<<<<<< HEAD
-		Logger: func(message ...any) {
-			for _, msg := range message {
-				logMessages = append(logMessages, fmt.Sprintf("%v", msg))
-			}
-		},
-=======
-		Logger: func(message ...any) {
-			fmt.Fprintln(&outputBuffer, message...)
-		},
->>>>>>> ad29210e
-	}
-
-	tinyWasm := New(config)
-	tests := []struct {
-		name     string
-		fileName string
-		filePath string
-		expected bool
-	}{ // Main WASM file cases
-		{"Main WASM file", "main.wasm.go", filepath.Join(webDir, "main.wasm.go"), true}, // main.wasm.go in web root
-		{"Main WASM file in different location", "main.wasm.go", filepath.Join("project", "main.wasm.go"), true},
-
-		// Module WASM files
-		// .wasm.go files anywhere should trigger compilation
-		{"Any WASM file", "users.wasm.go", filepath.Join(webDir, "users.wasm.go"), true},
-		{"Another WASM file", "auth.wasm.go", filepath.Join(webDir, "auth.wasm.go"), true},
-
-		// Non-Go files (should NOT compile)
-		{"JavaScript file", "script.js", filepath.Join(webDir, "public", "js", "script.js"), false},
-		{"CSS file", "style.css", filepath.Join(webDir, "public", "css", "style.css"), false},
-		{"HTML file", "index.html", filepath.Join(webDir, "public", "index.html"), false},
-
-		// Root level files (should NOT compile)
-		{"Root level Go file", "main.go", "main.go", false},
-		{"Root level config file", "config.go", "config.go", false},
-	}
-
-	for _, tt := range tests {
-		t.Run(tt.name, func(t *testing.T) {
-			result := tinyWasm.ShouldCompileToWasm(tt.fileName, tt.filePath)
-			if result != tt.expected {
-				t.Errorf("ShouldCompileToWasm(%q, %q) = %v, want %v",
-					tt.fileName, tt.filePath, result, tt.expected)
-			}
-		})
-	}
-}
-
-// Test for compiler comparison functionality
-func TestCompilerComparison(t *testing.T) {
-	// Setup test environment
-	rootDir := "test"
-	webDir := filepath.Join(rootDir, "compilerTest")
-	defer os.RemoveAll(webDir)
-
-	publicDir := filepath.Join(webDir, "public")
-	if err := os.MkdirAll(publicDir, 0755); err != nil {
-		t.Fatalf("Error creating test directory: %v", err)
-	}
-	// Test data for compilation
-	testCases := []struct {
-		name          string
-		tinyGoEnabled bool
-	}{
-		{
-			name:          "Go Standard Compiler",
-			tinyGoEnabled: false,
-		},
-		{
-			name:          "TinyGo Compiler",
-			tinyGoEnabled: true,
-		},
-	}
-
-	// Create main.wasm.go file for testing
-	mainWasmPath := filepath.Join(webDir, "main.wasm.go")
-	wasmContent := `package main
-	
-	func main() {
-		println("Test WASM compilation")
-	}`
-	os.WriteFile(mainWasmPath, []byte(wasmContent), 0644)
-
-	for _, tc := range testCases {
-		t.Run(tc.name, func(t *testing.T) {
-			var logMessages []string
-			config := &Config{
-				WebFilesRootRelative: webDir,
-				WebFilesSubRelative:  "public",
-<<<<<<< HEAD
-				Logger: func(message ...any) {
-					for _, msg := range message {
-						logMessages = append(logMessages, fmt.Sprintf("%v", msg))
-					}
-				},
-=======
-				Logger: func(message ...any) {
-					fmt.Fprintln(&outputBuffer, message...)
-				},
->>>>>>> ad29210e
-			}
-
-			tinyWasm := New(config)
-			// Tests run in the same package so we can set the private flag directly
-			tinyWasm.tinyGoCompiler = tc.tinyGoEnabled
-
-			// Test compiler detection
-			if tc.tinyGoEnabled {
-				// Try to enable TinyGo (might fail if not installed). Use progress callback to capture messages.
-				var msg string
-				tinyWasm.Change("d", func(msgs ...any) {
-					if len(msgs) > 0 {
-						msg = fmt.Sprint(msgs...)
-					}
-				})
-				// If TinyGo isn't available, the progress callback likely contains an error message.
-				if strings.Contains(strings.ToLower(msg), "cannot") || strings.Contains(strings.ToLower(msg), "not available") {
-					t.Logf("TinyGo not available, skipping: %s", msg)
-					return
-				}
-			}
-
-			// Verify compiler selection
-			isUsingTinyGo := tinyWasm.TinyGoCompiler()
-			if tc.tinyGoEnabled && !isUsingTinyGo {
-				t.Logf("TinyGo requested but not available")
-			} else if !tc.tinyGoEnabled && isUsingTinyGo {
-				t.Error("Expected Go standard compiler but TinyGo is selected")
-			} // Test compilation (this will fail but we can check the command preparation)
-			err := tinyWasm.NewFileEvent("main.wasm.go", ".go", mainWasmPath, "write")
-
-			// Check that the correct compiler is being used
-			if tc.tinyGoEnabled && tinyWasm.tinyGoInstalled {
-				// For TinyGo, verify it's actually being used
-				if !tinyWasm.TinyGoCompiler() {
-					t.Errorf("Expected TinyGo compiler to be enabled, but it's not")
-				}
-			} else {
-				// For Go standard, verify TinyGo is not being used
-				if tinyWasm.TinyGoCompiler() {
-					t.Errorf("Expected Go standard compiler, but TinyGo is enabled")
-				}
-			}
-
-			// Check that the WASM project was detected (this confirms the system is working)
-			if !tinyWasm.wasmProject {
-				t.Errorf("Expected WASM project to be detected for %s", tc.name)
-			}
-
-			// We expect compilation to fail in test environment, that's ok
-			t.Logf("Compilation test completed for %s (error expected in test env): %v", tc.name, err)
-		})
-	}
-}
+package tinywasm
+
+import (
+	"fmt"
+	"os"
+	"path/filepath"
+	"strings"
+	"testing"
+)
+
+// Test for ShouldCompileToWasm method
+func TestShouldCompileToWasm(t *testing.T) {
+	// Setup test environment
+	rootDir := "test"
+	webDir := filepath.Join(rootDir, "wasmTest")
+	defer os.RemoveAll(webDir)
+
+	// modules support removed; tests operate on webDir directly
+	var logMessages []string
+	config := &Config{
+		WebFilesRootRelative: webDir,
+		WebFilesSubRelative:  "public",
+		Logger: func(message ...any) {
+			logMessages = append(logMessages, fmt.Sprint(message...))
+		},
+	}
+
+	tinyWasm := New(config)
+	tests := []struct {
+		name     string
+		fileName string
+		filePath string
+		expected bool
+	}{ // Main WASM file cases
+		{"Main WASM file", "main.wasm.go", filepath.Join(webDir, "main.wasm.go"), true}, // main.wasm.go in web root
+		{"Main WASM file in different location", "main.wasm.go", filepath.Join("project", "main.wasm.go"), true},
+
+		// Module WASM files
+		// .wasm.go files anywhere should trigger compilation
+		{"Any WASM file", "users.wasm.go", filepath.Join(webDir, "users.wasm.go"), true},
+		{"Another WASM file", "auth.wasm.go", filepath.Join(webDir, "auth.wasm.go"), true},
+
+		// Non-Go files (should NOT compile)
+		{"JavaScript file", "script.js", filepath.Join(webDir, "public", "js", "script.js"), false},
+		{"CSS file", "style.css", filepath.Join(webDir, "public", "css", "style.css"), false},
+		{"HTML file", "index.html", filepath.Join(webDir, "public", "index.html"), false},
+
+		// Root level files (should NOT compile)
+		{"Root level Go file", "main.go", "main.go", false},
+		{"Root level config file", "config.go", "config.go", false},
+	}
+
+	for _, tt := range tests {
+		t.Run(tt.name, func(t *testing.T) {
+			result := tinyWasm.ShouldCompileToWasm(tt.fileName, tt.filePath)
+			if result != tt.expected {
+				t.Errorf("ShouldCompileToWasm(%q, %q) = %v, want %v",
+					tt.fileName, tt.filePath, result, tt.expected)
+			}
+		})
+	}
+}
+
+// Test for compiler comparison functionality
+func TestCompilerComparison(t *testing.T) {
+	// Setup test environment
+	rootDir := "test"
+	webDir := filepath.Join(rootDir, "compilerTest")
+	defer os.RemoveAll(webDir)
+
+	publicDir := filepath.Join(webDir, "public")
+	if err := os.MkdirAll(publicDir, 0755); err != nil {
+		t.Fatalf("Error creating test directory: %v", err)
+	}
+	// Test data for compilation
+	testCases := []struct {
+		name          string
+		tinyGoEnabled bool
+	}{
+		{
+			name:          "Go Standard Compiler",
+			tinyGoEnabled: false,
+		},
+		{
+			name:          "TinyGo Compiler",
+			tinyGoEnabled: true,
+		},
+	}
+
+	// Create main.wasm.go file for testing
+	mainWasmPath := filepath.Join(webDir, "main.wasm.go")
+	wasmContent := `package main
+	
+	func main() {
+		println("Test WASM compilation")
+	}`
+	os.WriteFile(mainWasmPath, []byte(wasmContent), 0644)
+
+	for _, tc := range testCases {
+		t.Run(tc.name, func(t *testing.T) {
+			var logMessages []string
+			config := &Config{
+				WebFilesRootRelative: webDir,
+				WebFilesSubRelative:  "public",
+				Logger: func(message ...any) {
+					logMessages = append(logMessages, fmt.Sprint(message...))
+				},
+			}
+
+			tinyWasm := New(config)
+			// Tests run in the same package so we can set the private flag directly
+			tinyWasm.tinyGoCompiler = tc.tinyGoEnabled
+
+			// Test compiler detection
+			if tc.tinyGoEnabled {
+				// Try to enable TinyGo (might fail if not installed). Use progress callback to capture messages.
+				var msg string
+				tinyWasm.Change("d", func(msgs ...any) {
+					if len(msgs) > 0 {
+						msg = fmt.Sprint(msgs...)
+					}
+				})
+				// If TinyGo isn't available, the progress callback likely contains an error message.
+				if strings.Contains(strings.ToLower(msg), "cannot") || strings.Contains(strings.ToLower(msg), "not available") {
+					t.Logf("TinyGo not available, skipping: %s", msg)
+					return
+				}
+			}
+
+			// Verify compiler selection
+			isUsingTinyGo := tinyWasm.TinyGoCompiler()
+			if tc.tinyGoEnabled && !isUsingTinyGo {
+				t.Logf("TinyGo requested but not available")
+			} else if !tc.tinyGoEnabled && isUsingTinyGo {
+				t.Error("Expected Go standard compiler but TinyGo is selected")
+			} // Test compilation (this will fail but we can check the command preparation)
+			err := tinyWasm.NewFileEvent("main.wasm.go", ".go", mainWasmPath, "write")
+
+			// Check that the correct compiler is being used
+			if tc.tinyGoEnabled && tinyWasm.tinyGoInstalled {
+				// For TinyGo, verify it's actually being used
+				if !tinyWasm.TinyGoCompiler() {
+					t.Errorf("Expected TinyGo compiler to be enabled, but it's not")
+				}
+			} else {
+				// For Go standard, verify TinyGo is not being used
+				if tinyWasm.TinyGoCompiler() {
+					t.Errorf("Expected Go standard compiler, but TinyGo is enabled")
+				}
+			}
+
+			// Check that the WASM project was detected (this confirms the system is working)
+			if !tinyWasm.wasmProject {
+				t.Errorf("Expected WASM project to be detected for %s", tc.name)
+			}
+
+			// We expect compilation to fail in test environment, that's ok
+			t.Logf("Compilation test completed for %s (error expected in test env): %v", tc.name, err)
+		})
+	}
+}