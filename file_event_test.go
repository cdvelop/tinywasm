<<<<<<< HEAD
package tinywasm

import (
	"fmt"
	"os"
	"path/filepath"
	"strings"
	"testing"
)

func TestTinyWasmNewFileEvent(t *testing.T) {
	// Setup test environment with an isolated temporary directory
	rootDir := t.TempDir()
	// WebFilesRootRelative should be the subfolder name under AppRootDir
	webDirName := "wasmTest"
	webDir := filepath.Join(rootDir, webDirName)

	publicDir := filepath.Join(webDir, "public")
	// Create directories
	for _, dir := range []string{webDir, publicDir} {
		if err := os.MkdirAll(dir, 0755); err != nil {
			t.Fatalf("Error creating test directory: %v", err)
		}
	}

	// Configure TinyWasm handler with a logger for testing output
	var logMessages []string
	config := &Config{
		AppRootDir:           rootDir,
		WebFilesRootRelative: webDirName,
		WebFilesSubRelative:  "public",
		Logger: func(message ...any) {
			for _, msg := range message {
				logMessages = append(logMessages, fmt.Sprintf("%v", msg))
			}
		},
	}

	tinyWasm := New(config)
	t.Run("Verify main.wasm.go compilation", func(t *testing.T) {
		mainWasmPath := filepath.Join(rootDir, webDirName, "main.wasm.go") // main.wasm.go in web root
		defer os.Remove(mainWasmPath)

		// Create main wasm file
		content := `package main
		
		func main() {
			println("Hello TinyWasm!")
		}`
		os.WriteFile(mainWasmPath, []byte(content), 0644)

		err := tinyWasm.NewFileEvent("main.wasm.go", ".go", mainWasmPath, "write")
		if err != nil {
			t.Fatal(err)
		}

		// Verify wasm file was created
		outputPath := tinyWasm.MainOutputFileAbsolutePath()
		if _, err := os.Stat(outputPath); os.IsNotExist(err) {
			t.Fatal("main.wasm file was not created")
		}
	})
	t.Run("Verify module wasm compilation now goes to main.wasm", func(t *testing.T) {
		// Create main.wasm.go in the web root first
		mainWasmPath := filepath.Join(rootDir, webDirName, "main.wasm.go") // main.wasm.go in web root
		mainContent := `package main

		func main() {
			println("Main WASM entry point")
		}`
		os.WriteFile(mainWasmPath, []byte(mainContent), 0644)

		// Create another .wasm.go file in webDir to simulate additional WASM entry
		moduleWasmPath := filepath.Join(rootDir, webDirName, "users.wasm.go")
		content := `package main

		func main() {
			println("Hello Users Module with TinyWasm!")
		}`
		os.WriteFile(moduleWasmPath, []byte(content), 0644)

		err := tinyWasm.NewFileEvent("users.wasm.go", ".go", moduleWasmPath, "write")
		if err != nil {
			t.Fatal(err)
		}

		// Verify main.wasm file was created (single output)
		outputPath := tinyWasm.MainOutputFileAbsolutePath()
		if _, err := os.Stat(outputPath); os.IsNotExist(err) {
			t.Fatal("main.wasm file was not created")
		}
		// Individual per-module wasm outputs are deprecated; ensure main output exists
		oldOutputPath := tinyWasm.MainOutputFileAbsolutePath()
		if _, err := os.Stat(oldOutputPath); os.IsNotExist(err) {
			t.Fatal("main.wasm file was not created")
		}
	})

	t.Run("Handle invalid file path", func(t *testing.T) {
		err := tinyWasm.NewFileEvent("invalid.go", ".go", "", "write")
		if err == nil {
			t.Fatal("Expected error for invalid file path")
		}
	})

	t.Run("Handle non-write event", func(t *testing.T) {
		mainWasmPath := filepath.Join(rootDir, webDirName, "public", "wasm", "main.wasm.go")
		err := tinyWasm.NewFileEvent("main.wasm.go", ".go", mainWasmPath, "create")
		if err != nil {
			t.Fatal("Expected no error for non-write event")
		}
	})
	t.Run("Verify TinyGo compiler is configurable", func(t *testing.T) {
		// Test initial configuration
		var logMessages []string
		config := NewConfig()
		config.AppRootDir = rootDir
		config.WebFilesRootRelative = webDirName
		config.WebFilesSubRelative = "public"
		config.Logger = func(message ...any) {
			for _, msg := range message {
				logMessages = append(logMessages, fmt.Sprintf("%v", msg))
			}
		}

		tinyWasm := New(config)
		// Tests run inside the package; set private tinyGoCompiler explicitly
		tinyWasm.tinyGoCompiler = false // Start with Go standard compiler

		// Verify initial state (should be coding mode)
		if tinyWasm.Value() != "c" {
			t.Fatal("Expected coding mode to be used initially")
		}

		// Test setting TinyGo compiler (debug mode) using progress callback
		var changeMsg string
		tinyWasm.Change("d", func(msgs ...any) {
			if len(msgs) > 0 {
				changeMsg = fmt.Sprint(msgs...)
			}
		})
		// If TinyGo isn't available, progress likely contains an error message
		if strings.Contains(strings.ToLower(changeMsg), "cannot") || strings.Contains(strings.ToLower(changeMsg), "not available") {
			t.Logf("TinyGo not available: %s", changeMsg)
		} else {
			// Check that we successfully switched to debug mode
			if tinyWasm.Value() != "d" {
				t.Fatal("Expected debug mode to be set after change")
			}
			// Message can be success or warning (auto-compilation might fail in test env)
			if !strings.Contains(strings.ToLower(changeMsg), "debug") && !strings.Contains(strings.ToLower(changeMsg), "warning") {
				t.Fatalf("Expected debug mode message or warning, got: %s", changeMsg)
			}
		}
	})
}

// Test for UnobservedFiles method
func TestUnobservedFiles(t *testing.T) {
	var logMessages []string
	config := &Config{
		AppRootDir:           ".",
		WebFilesRootRelative: "web",
		WebFilesSubRelative:  "public",
		Logger: func(message ...any) {
			for _, msg := range message {
				logMessages = append(logMessages, fmt.Sprintf("%v", msg))
			}
		},
	}

	tinyWasm := New(config)
	unobservedFiles := tinyWasm.UnobservedFiles()
	// Should contain main.wasm and main_temp.wasm (generated files from gobuild)
	expectedFiles := []string{"main.wasm", "main_temp.wasm"}
	if len(unobservedFiles) != len(expectedFiles) {
		t.Logf("Actual unobserved files: %v", unobservedFiles)
		t.Logf("Expected unobserved files: %v", expectedFiles)
		t.Fatalf("Expected %d unobserved files, got %d", len(expectedFiles), len(unobservedFiles))
	}

	for i, expected := range expectedFiles {
		if unobservedFiles[i] != expected {
			t.Errorf("Expected unobserved file %q, got %q", expected, unobservedFiles[i])
		}
	}

	// Verify main.wasm.go is NOT in unobserved files (should be watched)
	for _, file := range unobservedFiles {
		if file == "main.wasm.go" {
			t.Error("main.wasm.go should NOT be in unobserved files - it should be watched for changes")
		}
	}
}
=======
package tinywasm

import (
	"bytes"
	"fmt"
	"os"
	"path/filepath"
	"strings"
	"testing"
)

func TestTinyWasmNewFileEvent(t *testing.T) {
	// Setup test environment with an isolated temporary directory
	rootDir := t.TempDir()
	// WebFilesRootRelative should be the subfolder name under AppRootDir
	webDirName := "wasmTest"
	webDir := filepath.Join(rootDir, webDirName)

	publicDir := filepath.Join(webDir, "public")
	// Create directories
	for _, dir := range []string{webDir, publicDir} {
		if err := os.MkdirAll(dir, 0755); err != nil {
			t.Fatalf("Error creating test directory: %v", err)
		}
	}

	// Configure TinyWasm handler with a buffer for testing output
	var outputBuffer bytes.Buffer
	config := &Config{
		AppRootDir:           rootDir,
		WebFilesRootRelative: webDirName,
		WebFilesSubRelative:  "public",
		Logger: func(message ...any) {
			fmt.Fprintln(&outputBuffer, message...)
		},
	}

	tinyWasm := New(config)
	t.Run("Verify main.wasm.go compilation", func(t *testing.T) {
		mainWasmPath := filepath.Join(rootDir, webDirName, "main.wasm.go") // main.wasm.go in web root
		defer os.Remove(mainWasmPath)

		// Create main wasm file
		content := `package main

		func main() {
			println("Hello TinyWasm!")
		}`
		os.WriteFile(mainWasmPath, []byte(content), 0644)

		err := tinyWasm.NewFileEvent("main.wasm.go", ".go", mainWasmPath, "write")
		if err != nil {
			t.Fatal(err)
		}

		// Verify wasm file was created
		outputPath := tinyWasm.MainOutputFileAbsolutePath()
		if _, err := os.Stat(outputPath); os.IsNotExist(err) {
			t.Fatal("main.wasm file was not created")
		}
	})
	t.Run("Verify module wasm compilation now goes to main.wasm", func(t *testing.T) {
		// Create main.wasm.go in the web root first
		mainWasmPath := filepath.Join(rootDir, webDirName, "main.wasm.go") // main.wasm.go in web root
		mainContent := `package main

		func main() {
			println("Main WASM entry point")
		}`
		os.WriteFile(mainWasmPath, []byte(mainContent), 0644)

		// Create another .wasm.go file in webDir to simulate additional WASM entry
		moduleWasmPath := filepath.Join(rootDir, webDirName, "users.wasm.go")
		content := `package main

		func main() {
			println("Hello Users Module with TinyWasm!")
		}`
		os.WriteFile(moduleWasmPath, []byte(content), 0644)

		err := tinyWasm.NewFileEvent("users.wasm.go", ".go", moduleWasmPath, "write")
		if err != nil {
			t.Fatal(err)
		}

		// Verify main.wasm file was created (single output)
		outputPath := tinyWasm.MainOutputFileAbsolutePath()
		if _, err := os.Stat(outputPath); os.IsNotExist(err) {
			t.Fatal("main.wasm file was not created")
		}
		// Individual per-module wasm outputs are deprecated; ensure main output exists
		oldOutputPath := tinyWasm.MainOutputFileAbsolutePath()
		if _, err := os.Stat(oldOutputPath); os.IsNotExist(err) {
			t.Fatal("main.wasm file was not created")
		}
	})

	t.Run("Handle invalid file path", func(t *testing.T) {
		err := tinyWasm.NewFileEvent("invalid.go", ".go", "", "write")
		if err == nil {
			t.Fatal("Expected error for invalid file path")
		}
	})

	t.Run("Handle non-write event", func(t *testing.T) {
		mainWasmPath := filepath.Join(rootDir, webDirName, "public", "wasm", "main.wasm.go")
		err := tinyWasm.NewFileEvent("main.wasm.go", ".go", mainWasmPath, "create")
		if err != nil {
			t.Fatal("Expected no error for non-write event")
		}
	})
	t.Run("Verify TinyGo compiler is configurable", func(t *testing.T) {
		// Test initial configuration
		var outputBuffer bytes.Buffer
		config := NewConfig()
		config.AppRootDir = rootDir
		config.WebFilesRootRelative = webDirName
		config.WebFilesSubRelative = "public"
		config.Logger = func(message ...any) {
			fmt.Fprintln(&outputBuffer, message...)
		}

		tinyWasm := New(config)
		// Tests run inside the package; set private tinyGoCompiler explicitly
		tinyWasm.tinyGoCompiler = false // Start with Go standard compiler

		// Verify initial state (should be coding mode)
		if tinyWasm.Value() != "c" {
			t.Fatal("Expected coding mode to be used initially")
		}

		// Test setting TinyGo compiler (debug mode) using progress callback
		var changeMsg string
		tinyWasm.Change("d", func(msgs ...any) {
			if len(msgs) > 0 {
				changeMsg = fmt.Sprint(msgs...)
			}
		})
		// If TinyGo isn't available, progress likely contains an error message
		if strings.Contains(strings.ToLower(changeMsg), "cannot") || strings.Contains(strings.ToLower(changeMsg), "not available") {
			t.Logf("TinyGo not available: %s", changeMsg)
		} else {
			// Check that we successfully switched to debug mode
			if tinyWasm.Value() != "d" {
				t.Fatal("Expected debug mode to be set after change")
			}
			// Message can be success or warning (auto-compilation might fail in test env)
			if !strings.Contains(strings.ToLower(changeMsg), "debug") && !strings.Contains(strings.ToLower(changeMsg), "warning") {
				t.Fatalf("Expected debug mode message or warning, got: %s", changeMsg)
			}
		}
	})
}

// Test for UnobservedFiles method
func TestUnobservedFiles(t *testing.T) {
	var outputBuffer bytes.Buffer
	config := &Config{
		AppRootDir:           ".",
		WebFilesRootRelative: "web",
		WebFilesSubRelative:  "public",
		Logger: func(message ...any) {
			fmt.Fprintln(&outputBuffer, message...)
		},
	}

	tinyWasm := New(config)
	unobservedFiles := tinyWasm.UnobservedFiles()
	// Should contain main.wasm and main_temp.wasm (generated files from gobuild)
	expectedFiles := []string{"main.wasm", "main_temp.wasm"}
	if len(unobservedFiles) != len(expectedFiles) {
		t.Logf("Actual unobserved files: %v", unobservedFiles)
		t.Logf("Expected unobserved files: %v", expectedFiles)
		t.Fatalf("Expected %d unobserved files, got %d", len(expectedFiles), len(unobservedFiles))
	}

	for i, expected := range expectedFiles {
		if unobservedFiles[i] != expected {
			t.Errorf("Expected unobserved file %q, got %q", expected, unobservedFiles[i])
		}
	}

	// Verify main.wasm.go is NOT in unobserved files (should be watched)
	for _, file := range unobservedFiles {
		if file == "main.wasm.go" {
			t.Error("main.wasm.go should NOT be in unobserved files - it should be watched for changes")
		}
	}
}
>>>>>>> ad29210e
<|MERGE_RESOLUTION|>--- conflicted
+++ resolved
@@ -1,4 +1,3 @@
-<<<<<<< HEAD
 package tinywasm
 
 import (
@@ -31,203 +30,7 @@
 		WebFilesRootRelative: webDirName,
 		WebFilesSubRelative:  "public",
 		Logger: func(message ...any) {
-			for _, msg := range message {
-				logMessages = append(logMessages, fmt.Sprintf("%v", msg))
-			}
-		},
-	}
-
-	tinyWasm := New(config)
-	t.Run("Verify main.wasm.go compilation", func(t *testing.T) {
-		mainWasmPath := filepath.Join(rootDir, webDirName, "main.wasm.go") // main.wasm.go in web root
-		defer os.Remove(mainWasmPath)
-
-		// Create main wasm file
-		content := `package main
-		
-		func main() {
-			println("Hello TinyWasm!")
-		}`
-		os.WriteFile(mainWasmPath, []byte(content), 0644)
-
-		err := tinyWasm.NewFileEvent("main.wasm.go", ".go", mainWasmPath, "write")
-		if err != nil {
-			t.Fatal(err)
-		}
-
-		// Verify wasm file was created
-		outputPath := tinyWasm.MainOutputFileAbsolutePath()
-		if _, err := os.Stat(outputPath); os.IsNotExist(err) {
-			t.Fatal("main.wasm file was not created")
-		}
-	})
-	t.Run("Verify module wasm compilation now goes to main.wasm", func(t *testing.T) {
-		// Create main.wasm.go in the web root first
-		mainWasmPath := filepath.Join(rootDir, webDirName, "main.wasm.go") // main.wasm.go in web root
-		mainContent := `package main
-
-		func main() {
-			println("Main WASM entry point")
-		}`
-		os.WriteFile(mainWasmPath, []byte(mainContent), 0644)
-
-		// Create another .wasm.go file in webDir to simulate additional WASM entry
-		moduleWasmPath := filepath.Join(rootDir, webDirName, "users.wasm.go")
-		content := `package main
-
-		func main() {
-			println("Hello Users Module with TinyWasm!")
-		}`
-		os.WriteFile(moduleWasmPath, []byte(content), 0644)
-
-		err := tinyWasm.NewFileEvent("users.wasm.go", ".go", moduleWasmPath, "write")
-		if err != nil {
-			t.Fatal(err)
-		}
-
-		// Verify main.wasm file was created (single output)
-		outputPath := tinyWasm.MainOutputFileAbsolutePath()
-		if _, err := os.Stat(outputPath); os.IsNotExist(err) {
-			t.Fatal("main.wasm file was not created")
-		}
-		// Individual per-module wasm outputs are deprecated; ensure main output exists
-		oldOutputPath := tinyWasm.MainOutputFileAbsolutePath()
-		if _, err := os.Stat(oldOutputPath); os.IsNotExist(err) {
-			t.Fatal("main.wasm file was not created")
-		}
-	})
-
-	t.Run("Handle invalid file path", func(t *testing.T) {
-		err := tinyWasm.NewFileEvent("invalid.go", ".go", "", "write")
-		if err == nil {
-			t.Fatal("Expected error for invalid file path")
-		}
-	})
-
-	t.Run("Handle non-write event", func(t *testing.T) {
-		mainWasmPath := filepath.Join(rootDir, webDirName, "public", "wasm", "main.wasm.go")
-		err := tinyWasm.NewFileEvent("main.wasm.go", ".go", mainWasmPath, "create")
-		if err != nil {
-			t.Fatal("Expected no error for non-write event")
-		}
-	})
-	t.Run("Verify TinyGo compiler is configurable", func(t *testing.T) {
-		// Test initial configuration
-		var logMessages []string
-		config := NewConfig()
-		config.AppRootDir = rootDir
-		config.WebFilesRootRelative = webDirName
-		config.WebFilesSubRelative = "public"
-		config.Logger = func(message ...any) {
-			for _, msg := range message {
-				logMessages = append(logMessages, fmt.Sprintf("%v", msg))
-			}
-		}
-
-		tinyWasm := New(config)
-		// Tests run inside the package; set private tinyGoCompiler explicitly
-		tinyWasm.tinyGoCompiler = false // Start with Go standard compiler
-
-		// Verify initial state (should be coding mode)
-		if tinyWasm.Value() != "c" {
-			t.Fatal("Expected coding mode to be used initially")
-		}
-
-		// Test setting TinyGo compiler (debug mode) using progress callback
-		var changeMsg string
-		tinyWasm.Change("d", func(msgs ...any) {
-			if len(msgs) > 0 {
-				changeMsg = fmt.Sprint(msgs...)
-			}
-		})
-		// If TinyGo isn't available, progress likely contains an error message
-		if strings.Contains(strings.ToLower(changeMsg), "cannot") || strings.Contains(strings.ToLower(changeMsg), "not available") {
-			t.Logf("TinyGo not available: %s", changeMsg)
-		} else {
-			// Check that we successfully switched to debug mode
-			if tinyWasm.Value() != "d" {
-				t.Fatal("Expected debug mode to be set after change")
-			}
-			// Message can be success or warning (auto-compilation might fail in test env)
-			if !strings.Contains(strings.ToLower(changeMsg), "debug") && !strings.Contains(strings.ToLower(changeMsg), "warning") {
-				t.Fatalf("Expected debug mode message or warning, got: %s", changeMsg)
-			}
-		}
-	})
-}
-
-// Test for UnobservedFiles method
-func TestUnobservedFiles(t *testing.T) {
-	var logMessages []string
-	config := &Config{
-		AppRootDir:           ".",
-		WebFilesRootRelative: "web",
-		WebFilesSubRelative:  "public",
-		Logger: func(message ...any) {
-			for _, msg := range message {
-				logMessages = append(logMessages, fmt.Sprintf("%v", msg))
-			}
-		},
-	}
-
-	tinyWasm := New(config)
-	unobservedFiles := tinyWasm.UnobservedFiles()
-	// Should contain main.wasm and main_temp.wasm (generated files from gobuild)
-	expectedFiles := []string{"main.wasm", "main_temp.wasm"}
-	if len(unobservedFiles) != len(expectedFiles) {
-		t.Logf("Actual unobserved files: %v", unobservedFiles)
-		t.Logf("Expected unobserved files: %v", expectedFiles)
-		t.Fatalf("Expected %d unobserved files, got %d", len(expectedFiles), len(unobservedFiles))
-	}
-
-	for i, expected := range expectedFiles {
-		if unobservedFiles[i] != expected {
-			t.Errorf("Expected unobserved file %q, got %q", expected, unobservedFiles[i])
-		}
-	}
-
-	// Verify main.wasm.go is NOT in unobserved files (should be watched)
-	for _, file := range unobservedFiles {
-		if file == "main.wasm.go" {
-			t.Error("main.wasm.go should NOT be in unobserved files - it should be watched for changes")
-		}
-	}
-}
-=======
-package tinywasm
-
-import (
-	"bytes"
-	"fmt"
-	"os"
-	"path/filepath"
-	"strings"
-	"testing"
-)
-
-func TestTinyWasmNewFileEvent(t *testing.T) {
-	// Setup test environment with an isolated temporary directory
-	rootDir := t.TempDir()
-	// WebFilesRootRelative should be the subfolder name under AppRootDir
-	webDirName := "wasmTest"
-	webDir := filepath.Join(rootDir, webDirName)
-
-	publicDir := filepath.Join(webDir, "public")
-	// Create directories
-	for _, dir := range []string{webDir, publicDir} {
-		if err := os.MkdirAll(dir, 0755); err != nil {
-			t.Fatalf("Error creating test directory: %v", err)
-		}
-	}
-
-	// Configure TinyWasm handler with a buffer for testing output
-	var outputBuffer bytes.Buffer
-	config := &Config{
-		AppRootDir:           rootDir,
-		WebFilesRootRelative: webDirName,
-		WebFilesSubRelative:  "public",
-		Logger: func(message ...any) {
-			fmt.Fprintln(&outputBuffer, message...)
+			logMessages = append(logMessages, fmt.Sprint(message...))
 		},
 	}
 
@@ -307,13 +110,13 @@
 	})
 	t.Run("Verify TinyGo compiler is configurable", func(t *testing.T) {
 		// Test initial configuration
-		var outputBuffer bytes.Buffer
+		var logMessages []string
 		config := NewConfig()
 		config.AppRootDir = rootDir
 		config.WebFilesRootRelative = webDirName
 		config.WebFilesSubRelative = "public"
 		config.Logger = func(message ...any) {
-			fmt.Fprintln(&outputBuffer, message...)
+			logMessages = append(logMessages, fmt.Sprint(message...))
 		}
 
 		tinyWasm := New(config)
@@ -350,13 +153,13 @@
 
 // Test for UnobservedFiles method
 func TestUnobservedFiles(t *testing.T) {
-	var outputBuffer bytes.Buffer
+	var logMessages []string
 	config := &Config{
 		AppRootDir:           ".",
 		WebFilesRootRelative: "web",
 		WebFilesSubRelative:  "public",
 		Logger: func(message ...any) {
-			fmt.Fprintln(&outputBuffer, message...)
+			logMessages = append(logMessages, fmt.Sprint(message...))
 		},
 	}
 
@@ -382,5 +185,4 @@
 			t.Error("main.wasm.go should NOT be in unobserved files - it should be watched for changes")
 		}
 	}
-}
->>>>>>> ad29210e
+}