package tinywasm

import (
<<<<<<< HEAD
=======
	"bytes"
>>>>>>> ad29210e
	"fmt"
	"os"
	"path/filepath"
	"testing"
)

// TestJSDetectionTinyGo verifies that creating a JS file under the web subfolder
// containing TinyGo signatures sets tinyGoCompiler, wasmProject and deactivates
// the detection functions.
func TestJSDetectionTinyGo(t *testing.T) {
	root := t.TempDir()
	webDir := "pwa"
	sub := "public"

	// create web/sub directories
	fullDir := filepath.Join(root, webDir, sub)
	if err := os.MkdirAll(fullDir, 0755); err != nil {
		t.Fatalf("mkdir: %v", err)
	}

	var logMessages []string
	cfg := &Config{
		AppRootDir:           root,
		WebFilesRootRelative: webDir,
		WebFilesSubRelative:  sub,
		Logger: func(message ...any) {
<<<<<<< HEAD
			for _, msg := range message {
				logMessages = append(logMessages, fmt.Sprintf("%v", msg))
			}
=======
			fmt.Fprintln(&out, message...)
>>>>>>> ad29210e
		},
	}

	w := New(cfg)

	// Ensure starting state
	w.wasmProject = false
	w.tinyGoCompiler = false

	// Write a JS file with a TinyGo signature
	jsPath := filepath.Join(fullDir, "main.js")
	content := []byte(wasm_execTinyGoSignatures()[0] + "\n")
	if err := os.WriteFile(jsPath, content, 0644); err != nil {
		t.Fatalf("write js: %v", err)
	}

	// Trigger create event
	if err := w.NewFileEvent("main.js", ".js", jsPath, "create"); err != nil {
		t.Fatalf("NewFileEvent: %v", err)
	}

	// After detection, wasmProject and tinyGoCompiler should be set
	if !w.wasmProject {
		t.Fatalf("expected wasmProject true after TinyGo JS detection")
	}
	if !w.tinyGoCompiler {
		t.Fatalf("expected tinyGoCompiler true after TinyGo JS detection")
	}

	// Reset flags and call detection function again; it should be inactive
	w.wasmProject = false
	w.tinyGoCompiler = false

	w.wasmDetectionFuncFromJsFile("main.js", ".js", jsPath, "create")

	if w.wasmProject || w.tinyGoCompiler {
		t.Fatalf("expected detection funcs to be inactive after first detection")
	}
}

// TestJSDetectionGo verifies the same behavior when Go signatures are present
func TestJSDetectionGo(t *testing.T) {
	root := t.TempDir()
	webDir := "pwa"
	sub := "public"

	fullDir := filepath.Join(root, webDir, sub)
	if err := os.MkdirAll(fullDir, 0755); err != nil {
		t.Fatalf("mkdir: %v", err)
	}

	var logMessages []string
	cfg := &Config{
		AppRootDir:           root,
		WebFilesRootRelative: webDir,
		WebFilesSubRelative:  sub,
		Logger: func(message ...any) {
<<<<<<< HEAD
			for _, msg := range message {
				logMessages = append(logMessages, fmt.Sprintf("%v", msg))
			}
=======
			fmt.Fprintln(&out, message...)
>>>>>>> ad29210e
		},
	}

	w := New(cfg)

	w.wasmProject = false
	w.tinyGoCompiler = true // default true to detect change to false

	// Write a JS file with a Go signature
	jsPath := filepath.Join(fullDir, "main.js")
	content := []byte(wasm_execGoSignatures()[0] + "\n")
	if err := os.WriteFile(jsPath, content, 0644); err != nil {
		t.Fatalf("write js: %v", err)
	}

	// Trigger create event
	if err := w.NewFileEvent("main.js", ".js", jsPath, "create"); err != nil {
		t.Fatalf("NewFileEvent: %v", err)
	}

	// After detection, wasmProject should be true and tinyGoCompiler false
	if !w.wasmProject {
		t.Fatalf("expected wasmProject true after Go JS detection")
	}
	if w.tinyGoCompiler {
		t.Fatalf("expected tinyGoCompiler false after Go JS detection")
	}

	// Reset flags and call detection function again; it should be inactive
	w.wasmProject = false
	w.tinyGoCompiler = true

	w.wasmDetectionFuncFromJsFile("main.js", ".js", jsPath, "create")

	if w.wasmProject || !w.tinyGoCompiler {
		t.Fatalf("expected detection funcs to be inactive after first detection (Go)")
	}
}<|MERGE_RESOLUTION|>--- conflicted
+++ resolved
@@ -1,10 +1,6 @@
 package tinywasm
 
 import (
-<<<<<<< HEAD
-=======
-	"bytes"
->>>>>>> ad29210e
 	"fmt"
 	"os"
 	"path/filepath"
@@ -31,13 +27,7 @@
 		WebFilesRootRelative: webDir,
 		WebFilesSubRelative:  sub,
 		Logger: func(message ...any) {
-<<<<<<< HEAD
-			for _, msg := range message {
-				logMessages = append(logMessages, fmt.Sprintf("%v", msg))
-			}
-=======
-			fmt.Fprintln(&out, message...)
->>>>>>> ad29210e
+			logMessages = append(logMessages, fmt.Sprint(message...))
 		},
 	}
 
@@ -95,13 +85,7 @@
 		WebFilesRootRelative: webDir,
 		WebFilesSubRelative:  sub,
 		Logger: func(message ...any) {
-<<<<<<< HEAD
-			for _, msg := range message {
-				logMessages = append(logMessages, fmt.Sprintf("%v", msg))
-			}
-=======
-			fmt.Fprintln(&out, message...)
->>>>>>> ad29210e
+			logMessages = append(logMessages, fmt.Sprint(message...))
 		},
 	}
 
